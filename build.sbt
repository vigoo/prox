val scala212 = "2.12.15"
val scala213 = "2.13.6"
val scala3 = "3.0.2"

<<<<<<< HEAD
val zioVersion = "1.0.11"
val zio2Version = "2.0.0-M3"
=======
val zioVersion = "1.0.12"
val zio2Version = "2.0.0-M2+83-c286d83c-SNAPSHOT"
>>>>>>> 1116c6a2

val scalacOptions212 = Seq("-Ypartial-unification", "-deprecation", "-target:jvm-1.8")
val scalacOptions213 = Seq("-deprecation", "-target:jvm-1.8")
def scalacOptions3(jdk: Int) = Seq("-deprecation", "-Ykind-projector", "-release", jdk.toString)

import microsites.ConfigYml
import sbt.enablePlugins
import xerial.sbt.Sonatype._

import scala.xml.{Node => XmlNode, NodeSeq => XmlNodeSeq, _}
import scala.xml.transform.{RewriteRule, RuleTransformer}

dynverSonatypeSnapshots in ThisBuild := true

def commonSettings(jdk: Int) = Seq(
  organization := "io.github.vigoo",
  scalaVersion := scala213,
  crossScalaVersions := List(scala212, scala213, scala3),
  libraryDependencies ++= 
     (CrossVersion.partialVersion(scalaVersion.value) match {
    case Some((3, _)) => Seq.empty
    case _ => Seq(
        compilerPlugin("org.typelevel" % "kind-projector" % "0.13.2" cross CrossVersion.full),
      )
  }),
  libraryDependencies ++= Seq(
    "org.scala-lang.modules" %% "scala-collection-compat" % "2.5.0"
  ),

  coverageEnabled in(Test, compile) := true,
  coverageEnabled in(Compile, compile) := false,

  scalacOptions ++= (CrossVersion.partialVersion(scalaVersion.value) match {
    case Some((2, 12)) => scalacOptions212
    case Some((2, 13)) => scalacOptions213
    case Some((3, _)) => scalacOptions3(jdk)
    case _ => Nil
  }),

  // Publishing

  publishMavenStyle := true,

  licenses := Seq("APL2" -> url("http://www.apache.org/licenses/LICENSE-2.0.txt")),

  sonatypeProjectHosting := Some(GitHubHosting("vigoo", "prox", "daniel.vigovszky@gmail.com")),

  developers := List(
    Developer(id = "vigoo", name = "Daniel Vigovszky", email = "daniel.vigovszky@gmail.com", url = url("https://vigoo.github.io"))
  ),

  credentials ++=
    (for {
      username <- Option(System.getenv().get("SONATYPE_USERNAME"))
      password <- Option(System.getenv().get("SONATYPE_PASSWORD"))
    } yield
      Credentials(
        "Sonatype Nexus Repository Manager",
        "oss.sonatype.org",
        username,
        password)).toSeq
)

lazy val prox = project.in(file("."))
  .settings(
    name := "prox",
    organization := "io.github.vigoo",
    skip in publish := true
  )
  .aggregate(proxCore, proxFS2, proxFS23, proxZStream, proxZStream2, proxJava9)

lazy val proxCore = Project("prox-core", file("prox-core")).settings(commonSettings(8))

lazy val proxFS2 = Project("prox-fs2", file("prox-fs2")).settings(commonSettings(8)).settings(
  libraryDependencies ++= Seq(
    "org.typelevel" %% "cats-effect" % "2.5.4",
    "co.fs2" %% "fs2-core" % "2.5.9",
    "co.fs2" %% "fs2-io" % "2.5.9",

    "dev.zio" %% "zio" % zioVersion % "test",
    "dev.zio" %% "zio-test" % zioVersion % "test",
    "dev.zio" %% "zio-test-sbt" % zioVersion % "test",
    "dev.zio" %% "zio-interop-cats" % "2.5.1.0" % "test",
  ),
  testFrameworks += new TestFramework("zio.test.sbt.ZTestFramework"),
).dependsOn(proxCore)

lazy val proxFS23 = Project("prox-fs2-3", file("prox-fs2-3")).settings(commonSettings(8)).settings(
  libraryDependencies ++= Seq(
    "co.fs2" %% "fs2-core" % "3.1.2",
    "co.fs2" %% "fs2-io" % "3.1.2",

    "dev.zio" %% "zio" % zioVersion % "test",
    "dev.zio" %% "zio-test" % zioVersion % "test",
    "dev.zio" %% "zio-test-sbt" % zioVersion % "test",
    "dev.zio" %% "zio-interop-cats" % "3.1.1.0" % "test",
  ),
  testFrameworks += new TestFramework("zio.test.sbt.ZTestFramework"),
).dependsOn(proxCore)

lazy val proxZStream = Project("prox-zstream", file("prox-zstream")).settings(commonSettings(8)).settings(
  libraryDependencies ++= Seq(
    "dev.zio" %% "zio" % zioVersion,
    "dev.zio" %% "zio-streams" % zioVersion,
    "dev.zio" %% "zio-prelude" % "1.0.0-RC6",

    "dev.zio" %% "zio-test" % zioVersion % "test",
    "dev.zio" %% "zio-test-sbt" % zioVersion % "test",
  ),
  testFrameworks += new TestFramework("zio.test.sbt.ZTestFramework"),
).dependsOn(proxCore)

lazy val proxZStream2 = Project("prox-zstream-2", file("prox-zstream-2")).settings(commonSettings(8)).settings(
  resolvers +=
    "Sonatype OSS Snapshots" at "https://oss.sonatype.org/content/repositories/snapshots",
  libraryDependencies ++= Seq(
    "dev.zio" %% "zio" % zio2Version,
    "dev.zio" %% "zio-streams" % zio2Version,
    "dev.zio" %% "zio-prelude" % "1.0.0-RC5+45-aa9e4694-SNAPSHOT",

    "dev.zio" %% "zio-test" % zio2Version % "test",
    "dev.zio" %% "zio-test-sbt" % zio2Version % "test",
  ),
  testFrameworks += new TestFramework("zio.test.sbt.ZTestFramework"),
).dependsOn(proxCore)

lazy val proxJava9 = Project("prox-java9", file("prox-java9")).settings(commonSettings(9)).dependsOn(proxCore)


lazy val docs = project
  .enablePlugins(GhpagesPlugin, SiteScaladocPlugin, ScalaUnidocPlugin, MicrositesPlugin)
  .settings(
    addCompilerPlugin("org.typelevel" %% s"kind-projector" % "0.13.0" cross CrossVersion.full),
    publishArtifact := false,
    skip in publish := true,
    scalaVersion := scala213,
    name := "prox",
    description := "A Scala library for working with system processes",
    git.remoteRepo := "git@github.com:vigoo/prox.git",
    siteSubdirName in ScalaUnidoc := "api",
    addMappingsToSiteDir(mappings in (ScalaUnidoc, packageDoc), siteSubdirName in ScalaUnidoc),
    ScalaUnidoc / unidoc / unidocProjectFilter := inProjects(
      proxCore,
      proxFS2,
      proxZStream,
      proxJava9
    ),
    micrositeUrl := "https://vigoo.github.io",
    micrositeBaseUrl := "/prox",
    micrositeHomepage := "https://vigoo.github.io/prox/",
    micrositeDocumentationUrl := "/prox/docs",
    micrositeAuthor := "Daniel Vigovszky",
    micrositeTwitterCreator := "@dvigovszky",
    micrositeGithubOwner := "vigoo",
    micrositeGithubRepo := "prox",
    micrositeGitterChannel := false,
    micrositeDataDirectory := baseDirectory.value / "src/microsite/data",
    micrositeStaticDirectory := baseDirectory.value / "src/microsite/static",
    micrositeImgDirectory := baseDirectory.value / "src/microsite/img",
    micrositeCssDirectory := baseDirectory.value / "src/microsite/styles",
    micrositeSassDirectory := baseDirectory.value / "src/microsite/partials",
    micrositeJsDirectory := baseDirectory.value / "src/microsite/scripts",
    micrositeTheme := "light",
    micrositeHighlightLanguages ++= Seq("scala", "sbt"),
    micrositeConfigYaml := ConfigYml(
      yamlCustomProperties = Map(
        "url" -> "https://vigoo.github.io",
        "plugins" -> List("jemoji", "jekyll-sitemap")
      )
    ),
    micrositeAnalyticsToken := "UA-56320875-3",
    micrositePushSiteWith := GitHub4s,
    micrositeGithubToken := sys.env.get("GITHUB_TOKEN"),
    includeFilter in makeSite := "*.html" | "*.css" | "*.png" | "*.jpg" | "*.gif" | "*.js" | "*.swf" | "*.txt" | "*.xml" | "*.svg",
    // Temporary fix to avoid including mdoc in the published POM

    // skip dependency elements with a scope
    pomPostProcess := { (node: XmlNode) =>
      new RuleTransformer(new RewriteRule {
        override def transform(node: XmlNode): XmlNodeSeq = node match {
          case e: Elem if e.label == "dependency" && e.child.exists(child => child.label == "artifactId" && child.text.startsWith("mdoc_")) =>
            val organization = e.child.filter(_.label == "groupId").flatMap(_.text).mkString
            val artifact = e.child.filter(_.label == "artifactId").flatMap(_.text).mkString
            val version = e.child.filter(_.label == "version").flatMap(_.text).mkString
            Comment(s"dependency $organization#$artifact;$version has been omitted")
          case _ => node
        }
      }).transform(node).head
    }
  ).dependsOn(proxCore, proxFS2/* todo , proxFS23 */, proxZStream, proxJava9)<|MERGE_RESOLUTION|>--- conflicted
+++ resolved
@@ -2,13 +2,8 @@
 val scala213 = "2.13.6"
 val scala3 = "3.0.2"
 
-<<<<<<< HEAD
-val zioVersion = "1.0.11"
-val zio2Version = "2.0.0-M3"
-=======
 val zioVersion = "1.0.12"
 val zio2Version = "2.0.0-M2+83-c286d83c-SNAPSHOT"
->>>>>>> 1116c6a2
 
 val scalacOptions212 = Seq("-Ypartial-unification", "-deprecation", "-target:jvm-1.8")
 val scalacOptions213 = Seq("-deprecation", "-target:jvm-1.8")
