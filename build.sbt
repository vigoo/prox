--- conflicted
+++ resolved
@@ -18,22 +18,15 @@
 val commonSettings = Seq(
   organization := "io.github.vigoo",
   scalaVersion := scala213,
-<<<<<<< HEAD
   crossScalaVersions := List(scala212, scala213, scala3),
   libraryDependencies ++= {
     if (isDotty.value)
       Seq.empty
     else
       Seq(
-        compilerPlugin("org.typelevel" % "kind-projector" % "0.11.3" cross CrossVersion.full),
+        compilerPlugin("org.typelevel" % "kind-projector" % "0.13.0" cross CrossVersion.full),
       )
   },
-=======
-  crossScalaVersions := List(scala212, scala213),
-  addCompilerPlugin("org.typelevel" %% s"kind-projector" % "0.13.0" cross CrossVersion.full),
-  scalacOptions += "-target:jvm-1.8",
-
->>>>>>> f4953770
   libraryDependencies ++= Seq(
     "org.scala-lang.modules" %% "scala-collection-compat" % "2.4.4"
   ),
