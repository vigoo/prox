--- conflicted
+++ resolved
@@ -13,11 +13,7 @@
 addCompilerPlugin("org.typelevel" %% "kind-projector" % "0.10.3")
 
 libraryDependencies ++= Seq(
-<<<<<<< HEAD
   "org.typelevel" %% "cats-effect" % "2.1.2",
-=======
-  "org.typelevel" %% "cats-effect" % "2.1.0",
->>>>>>> f0fdd46e
   "co.fs2" %% "fs2-core" % "2.2.2",
   "co.fs2" %% "fs2-io" % "2.2.2",
   "com.chuusai" %% "shapeless" % "2.3.3",
