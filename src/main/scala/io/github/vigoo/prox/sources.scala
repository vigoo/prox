--- conflicted
+++ resolved
@@ -8,7 +8,7 @@
 import cats.effect.{Blocker, Concurrent, ContextShift, Fiber, IO}
 import fs2._
 
-import scala.concurrent.{blocking, ExecutionContext}
+import scala.concurrent.blocking
 import scala.language.higherKinds
 
 /** Wrapper for input streams that enables flushing the process pipe stream after each chunk of bytes.
@@ -71,12 +71,7 @@
   */
 class FileSource(path: Path) extends ProcessInputSource {
   override def toRedirect: Redirect = Redirect.from(path.toFile)
-<<<<<<< HEAD
   override def connect(systemProcess: lang.Process, blocker: Blocker)(implicit contextShift: ContextShift[IO]): Stream[IO, Byte] =
-=======
-
-  override def connect(systemProcess: lang.Process, blockingExecutionContext: ExecutionContext)(implicit contextShift: ContextShift[IO]): Stream[IO, Byte] =
->>>>>>> d44068c1
     Stream.empty
 
   override def run(stream: Stream[IO, Byte])(implicit contextShift: ContextShift[IO]): IO[Fiber[IO, Unit]] =
@@ -112,24 +107,24 @@
 class FlushControlledInputStreamingSource(source: FlushChunks[IO]) extends ProcessInputSource {
   override def toRedirect: Redirect = Redirect.PIPE
 
-  override def connect(systemProcess: lang.Process, blockingExecutionContext: ExecutionContext)(implicit contextShift: ContextShift[IO]): Stream[IO, Byte] = {
+  override def connect(systemProcess: lang.Process, blocker: Blocker)(implicit contextShift: ContextShift[IO]): Stream[IO, Byte] = {
     source.stream.observe(
       writeAndFlushOutputStream(
         systemProcess.getOutputStream,
-        blockingExecutionContext = blockingExecutionContext))
+        blocker = blocker))
   }
 
   override def run(stream: Stream[IO, Byte])(implicit contextShift: ContextShift[IO]): IO[Fiber[IO, Unit]] =
     Concurrent[IO].start(stream.compile.drain)
 
   def writeAndFlushOutputStream(stream: OutputStream,
-                                blockingExecutionContext: ExecutionContext)(
-                                 implicit contextShift: ContextShift[IO]): Pipe[IO, Byte, Unit] = s => {
+                                blocker: Blocker)
+                               (implicit contextShift: ContextShift[IO]): Pipe[IO, Byte, Unit] = s => {
     Stream
       .bracket(IO.pure(stream))(os => IO(os.close()))
       .flatMap { os =>
         s.chunks.evalMap { chunk =>
-          contextShift.evalOn(blockingExecutionContext) {
+          blocker.blockOn {
             IO {
               blocking {
                 os.write(chunk.toArray)
