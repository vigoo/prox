--- conflicted
+++ resolved
@@ -23,13 +23,8 @@
 
 jobs:
   include:
-<<<<<<< HEAD
-    - scala: 2.12.13
-    - scala: 2.13.3
-=======
     - scala: 2.12.12
     - scala: 2.13.5
->>>>>>> 0b391d82
     - stage: release
       scala: 2.13.5
       name: "Release"              
